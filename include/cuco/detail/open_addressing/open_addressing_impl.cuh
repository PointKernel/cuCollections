--- conflicted
+++ resolved
@@ -271,15 +271,7 @@
   size_type insert(InputIt first, InputIt last, Ref container_ref, cuda_stream_ref stream)
   {
     auto const always_true = thrust::constant_iterator<bool>{true};
-<<<<<<< HEAD
-    open_addressing_ns::detail::insert_if_n<cg_size, cuco::detail::default_block_size()>
-      <<<grid_size, cuco::detail::default_block_size(), 0, stream>>>(
-        first, num_keys, always_true, thrust::identity{}, counter.data(), container_ref);
-
-    return counter.load_to_host(stream);
-=======
     return this->insert_if(first, last, always_true, thrust::identity{}, container_ref, stream);
->>>>>>> 50e66a9d
   }
 
   /**
@@ -299,13 +291,7 @@
   void insert_async(InputIt first, InputIt last, Ref container_ref, cuda_stream_ref stream) noexcept
   {
     auto const always_true = thrust::constant_iterator<bool>{true};
-<<<<<<< HEAD
-    open_addressing_ns::detail::insert_if_n<cg_size, cuco::detail::default_block_size()>
-      <<<grid_size, cuco::detail::default_block_size(), 0, stream>>>(
-        first, num_keys, always_true, thrust::identity{}, container_ref);
-=======
     this->insert_if_async(first, last, always_true, thrust::identity{}, container_ref, stream);
->>>>>>> 50e66a9d
   }
 
   /**
@@ -459,8 +445,11 @@
                       Ref container_ref,
                       cuda_stream_ref stream) const noexcept
   {
+    auto const num_keys = cuco::detail::distance(first, last);
+    if (num_keys == 0) { return; }
+
+    auto const grid_size   = cuco::detail::grid_size(num_keys, cg_size);
     auto const always_true = thrust::constant_iterator<bool>{true};
-<<<<<<< HEAD
 
     auto const bytes =
       sizeof(typename storage_ref_type::window_type) * this->storage_.num_windows();
@@ -476,10 +465,6 @@
         <<<grid_size, cuco::detail::default_block_size(), bytes, stream>>>(
           first, num_keys, always_true, thrust::identity{}, output_begin, container_ref);
     }
-=======
-    this->contains_if_async(
-      first, last, always_true, thrust::identity{}, output_begin, container_ref, stream);
->>>>>>> 50e66a9d
   }
 
   /**
