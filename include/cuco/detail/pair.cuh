--- conflicted
+++ resolved
@@ -194,13 +194,4 @@
   return pair_type<F, S>{std::forward<F>(f), std::forward<S>(s)};
 }
 
-<<<<<<< HEAD
-template <typename K, typename V>
-union pair2uint64 {
-  uint64_t uint64;
-  pair_type<K, V> pair;
-};
-
-=======
->>>>>>> 8841cd7f
 }  // namespace cuco