/*
 * Copyright (c) 2020, NVIDIA CORPORATION.
 *
 * Licensed under the Apache License, Version 2.0 (the "License");
 * you may not use this file except in compliance with the License.
 * You may obtain a copy of the License at
 *
 *     http://www.apache.org/licenses/LICENSE-2.0
 *
 * Unless required by applicable law or agreed to in writing, software
 * distributed under the License is distributed on an "AS IS" BASIS,
 * WITHOUT WARRANTIES OR CONDITIONS OF ANY KIND, either express or implied.
 * See the License for the specific language governing permissions and
 * limitations under the License.
 */

#pragma once

#include <cooperative_groups.h>
#include <thrust/distance.h>
#include <thrust/functional.h>
#include <cub/cub.cuh>
#include <cuda/std/atomic>
#include <memory>

#include <cuco/allocator.hpp>

#if defined(CUDART_VERSION) && (CUDART_VERSION >= 11000) && defined(__CUDA_ARCH__) && \
  (__CUDA_ARCH__ >= 700)
#define CUCO_HAS_CUDA_BARRIER
#endif

#if defined(CUCO_HAS_CUDA_BARRIER)
#include <cuda/barrier>
#endif

#include <cuco/detail/error.hpp>
#include <cuco/detail/hash_functions.cuh>
#include <cuco/detail/pair.cuh>
#include <cuco/detail/static_map_kernels.cuh>

namespace cuco {

template <typename Key, typename Value, cuda::thread_scope Scope, typename Allocator>
class dynamic_map;

/**
 * @brief Customization point that can be specialized to indicate that it is safe to perform bitwise
 * equality comparisons on objects of type `T`.
 *
 * By default, only types where `std::has_unique_object_representations_v<T>` is true are safe for
 * bitwise equality. However, this can be too restrictive for some types, e.g., floating point
 * types.
 *
 * User-defined specializations of `is_bitwise_comparable` are allowed, but it is the users
 * responsibility to ensure values do not occur that would lead to unexpected behavior. For example,
 * if a `NaN` bit pattern were used as the empty sentinel value, it may not compare bitwise equal to
 * other `NaN` bit patterns.
 *
 */
template <typename T, typename = void>
struct is_bitwise_comparable : std::false_type {
};

/// By default, only types with unique object representations are allowed
template <typename T>
struct is_bitwise_comparable<T, std::enable_if_t<std::has_unique_object_representations_v<T>>>
  : std::true_type {
};

/**
 * @brief Declares that a type `Type` is bitwise comparable.
 *
 */
#define CUCO_DECLARE_BITWISE_COMPARABLE(Type)           \
  namespace cuco {                                      \
  template <>                                           \
  struct is_bitwise_comparable<Type> : std::true_type { \
  };                                                    \
  }

/**
 * @brief A GPU-accelerated, unordered, associative container of key-value
 * pairs with unique keys.
 *
 * Allows constant time concurrent inserts or concurrent find operations from threads in device
 * code. Concurrent insert and find are supported only if the pair type is packable (see
 * `cuco::detail::is_packable` constexpr).
 *
 * Current limitations:
 * - Requires keys and values that where `cuco::is_bitwise_comparable<T>::value` is true
 *    - Comparisons against the "sentinel" values will always be done with bitwise comparisons.
 * - Does not support erasing keys
 * - Capacity is fixed and will not grow automatically
 * - Requires the user to specify sentinel values for both key and mapped value to indicate empty
 * slots
 * - Conditionally support concurrent insert and find operations
 *
 * The `static_map` supports two types of operations:
 * - Host-side "bulk" operations
 * - Device-side "singular" operations
 *
 * The host-side bulk operations include `insert`, `find`, and `contains`. These
 * APIs should be used when there are a large number of keys to insert or lookup
 * in the map. For example, given a range of keys specified by device-accessible
 * iterators, the bulk `insert` function will insert all keys into the map.
 *
 * The singular device-side operations allow individual threads to perform
 * independent insert or find/contains operations from device code. These
 * operations are accessed through non-owning, trivially copyable "view" types:
 * `device_view` and `mutable_device_view`. The `device_view` class is an
 * immutable view that allows only non-modifying operations such as `find` or
 * `contains`. The `mutable_device_view` class only allows `insert` operations.
 * The two types are separate to prevent erroneous concurrent insert/find
 * operations.
 *
 * Example:
 * \code{.cpp}
 * int empty_key_sentinel = -1;
 * int empty_value_sentine = -1;
 *
 * // Constructs a map with 100,000 slots using -1 and -1 as the empty key/value
 * // sentinels. Note the capacity is chosen knowing we will insert 50,000 keys,
 * // for an load factor of 50%.
 * static_map<int, int> m{100'000, empty_key_sentinel, empty_value_sentinel};
 *
 * // Create a sequence of pairs {{0,0}, {1,1}, ... {i,i}}
 * thrust::device_vector<thrust::pair<int,int>> pairs(50,000);
 * thrust::transform(thrust::make_counting_iterator(0),
 *                   thrust::make_counting_iterator(pairs.size()),
 *                   pairs.begin(),
 *                   []__device__(auto i){ return thrust::make_pair(i,i); };
 *
 *
 * // Inserts all pairs into the map
 * m.insert(pairs.begin(), pairs.end());
 *
 * // Get a `device_view` and passes it to a kernel where threads may perform
 * // `find/contains` lookups
 * kernel<<<...>>>(m.get_device_view());
 * \endcode
 *
 *
 * @tparam Key Arithmetic type used for key
 * @tparam Value Type of the mapped values
 * @tparam Scope The scope in which insert/find operations will be performed by
 * individual threads.
 * @tparam Allocator Type of allocator used for device storage
 */
template <typename Key,
          typename Value,
          cuda::thread_scope Scope = cuda::thread_scope_device,
          typename Allocator       = cuco::cuda_allocator<char>>
class static_map {
  static_assert(
    is_bitwise_comparable<Key>::value,
    "Key type must have unique object representations or have been explicitly declared as safe for "
    "bitwise comparison via specialization of cuco::is_bitwise_comparable<Key>.");

  static_assert(is_bitwise_comparable<Value>::value,
                "Value type must have unique object representations or have been explicitly "
<<<<<<< HEAD
                "declared as safe for bitwise comparison via specialization of "
                "cuco::is_bitwise_comparable<Value>.");

#if defined(__CUDA_ARCH__) && (__CUDA_ARCH__ < 700)
  static_assert(sizeof(cuco::pair_type<Key, Value>) <= 8), "8B/8B key/value pairs are only supported for sm_70 and up.");
#endif
=======
                "declared as safe for "
                "bitwise comparison via specialization of cuco::is_bitwise_comparable<Value>.");
>>>>>>> e5e2abe5

  friend class dynamic_map<Key, Value, Scope, Allocator>;

 public:
  using value_type         = cuco::pair_type<Key, Value>;
  using key_type           = Key;
  using mapped_type        = Value;
  using atomic_key_type    = cuda::atomic<key_type, Scope>;
  using atomic_mapped_type = cuda::atomic<mapped_type, Scope>;
  using pair_atomic_type   = cuco::pair_type<atomic_key_type, atomic_mapped_type>;
  using slot_type          = pair_atomic_type;
  using atomic_ctr_type    = cuda::atomic<std::size_t, Scope>;
  using allocator_type     = Allocator;
  using slot_allocator_type =
    typename std::allocator_traits<Allocator>::rebind_alloc<pair_atomic_type>;

  static_map(static_map const&) = delete;
  static_map(static_map&&)      = delete;
  static_map& operator=(static_map const&) = delete;
  static_map& operator=(static_map&&) = delete;

  /**
   * @brief Indicate if concurrent insert/find is supported.
   *
   * @return Boolean indicating if concurrent insert/find is supported.
   */
  __host__ __device__ static constexpr bool supports_concurrent_insert_find() noexcept
  {
    return cuco::detail::is_packable<value_type>();
  }

  /**
   * @brief Construct a fixed-size map with the specified capacity and sentinel values.
   * @brief Construct a statically sized map with the specified number of slots
   * and sentinel values.
   *
   * The capacity of the map is fixed. Insert operations will not automatically
   * grow the map. Attempting to insert equal to or more unique keys than the capacity
   * of the map results in undefined behavior (there should be at least one empty slot).
   *
   * Performance begins to degrade significantly beyond a load factor of ~70%.
   * For best performance, choose a capacity that will keep the load factor
   * below 70%. E.g., if inserting `N` unique keys, choose a capacity of
   * `N * (1/0.7)`.
   *
   * The `empty_key_sentinel` and `empty_value_sentinel` values are reserved and
   * undefined behavior results from attempting to insert any key/value pair
   * that contains either.
   *
   * @param capacity The total number of slots in the map
   * @param empty_key_sentinel The reserved key value for empty slots
   * @param empty_value_sentinel The reserved mapped value for empty slots
   * @param alloc Allocator used for allocating device storage
   */
  static_map(std::size_t capacity,
             Key empty_key_sentinel,
             Value empty_value_sentinel,
             Allocator const& alloc = Allocator{});

  /**
   * @brief Destroys the map and frees its contents.
   *
   */
  ~static_map();

  /**
   * @brief Inserts all key/value pairs in the range `[first, last)`.
   *
   * If multiple keys in `[first, last)` compare equal, it is unspecified which
   * element is inserted.
   *
   * @tparam InputIt Device accessible input iterator whose `value_type` is
   * convertible to the map's `value_type`
   * @tparam Hash Unary callable type
   * @tparam KeyEqual Binary callable type
   * @param first Beginning of the sequence of key/value pairs
   * @param last End of the sequence of key/value pairs
   * @param hash The unary function to apply to hash each key
   * @param key_equal The binary function to compare two keys for equality
   */
  template <typename InputIt,
            typename Hash     = cuco::detail::MurmurHash3_32<key_type>,
            typename KeyEqual = thrust::equal_to<key_type>>
  void insert(InputIt first, InputIt last, Hash hash = Hash{}, KeyEqual key_equal = KeyEqual{});

  /**
   * @brief Finds the values corresponding to all keys in the range `[first, last)`.
   *
   * If the key `*(first + i)` exists in the map, copies its associated value to `(output_begin +
   * i)`. Else, copies the empty value sentinel.
   *
   * @tparam InputIt Device accessible input iterator whose `value_type` is
   * convertible to the map's `key_type`
   * @tparam OutputIt Device accessible output iterator whose `value_type` is
   * convertible to the map's `mapped_type`
   * @tparam Hash Unary callable type
   * @tparam KeyEqual Binary callable type
   * @param first Beginning of the sequence of keys
   * @param last End of the sequence of keys
   * @param output_begin Beginning of the sequence of values retrieved for each key
   * @param hash The unary function to apply to hash each key
   * @param key_equal The binary function to compare two keys for equality
   */
  template <typename InputIt,
            typename OutputIt,
            typename Hash     = cuco::detail::MurmurHash3_32<key_type>,
            typename KeyEqual = thrust::equal_to<key_type>>
  void find(InputIt first,
            InputIt last,
            OutputIt output_begin,
            Hash hash          = Hash{},
            KeyEqual key_equal = KeyEqual{});

  /**
   * @brief Indicates whether the keys in the range `[first, last)` are contained in the map.
   *
   * Writes a `bool` to `(output + i)` indicating if the key `*(first + i)` exists in the map.
   *
   * @tparam InputIt Device accessible input iterator whose `value_type` is
   * convertible to the map's `key_type`
   * @tparam OutputIt Device accessible output iterator whose `value_type` is
   * convertible to the map's `mapped_type`
   * @tparam Hash Unary callable type
   * @tparam KeyEqual Binary callable type
   * @param first Beginning of the sequence of keys
   * @param last End of the sequence of keys
   * @param output_begin Beginning of the sequence of booleans for the presence of each key
   * @param hash The unary function to apply to hash each key
   * @param key_equal The binary function to compare two keys for equality
   */
  template <typename InputIt,
            typename OutputIt,
            typename Hash     = cuco::detail::MurmurHash3_32<key_type>,
            typename KeyEqual = thrust::equal_to<key_type>>
  void contains(InputIt first,
                InputIt last,
                OutputIt output_begin,
                Hash hash          = Hash{},
                KeyEqual key_equal = KeyEqual{});

 private:
  class device_view_base {
   protected:
    // Import member type definitions from `static_map`
    using value_type     = value_type;
    using key_type       = Key;
    using mapped_type    = Value;
    using iterator       = pair_atomic_type*;
    using const_iterator = pair_atomic_type const*;
    using slot_type      = slot_type;

   private:
    pair_atomic_type* slots_{};     ///< Pointer to flat slots storage
    std::size_t capacity_{};        ///< Total number of slots
    Key empty_key_sentinel_{};      ///< Key value that represents an empty slot
    Value empty_value_sentinel_{};  ///< Initial Value of empty slot

   protected:
    __host__ __device__ device_view_base(pair_atomic_type* slots,
                                         std::size_t capacity,
                                         Key empty_key_sentinel,
                                         Value empty_value_sentinel) noexcept
      : slots_{slots},
        capacity_{capacity},
        empty_key_sentinel_{empty_key_sentinel},
        empty_value_sentinel_{empty_value_sentinel}
    {
    }

    /**
     * @brief Returns the initial slot for a given key `k`
     *
     * @tparam Hash Unary callable type
     * @param k The key to get the slot for
     * @param hash The unary callable used to hash the key
     * @return Pointer to the initial slot for `k`
     */
    template <typename Hash>
    __device__ iterator initial_slot(Key const& k, Hash hash) noexcept
    {
      return &slots_[hash(k) % capacity_];
    }

    /**
     * @brief Returns the initial slot for a given key `k`
     *
     * @tparam Hash Unary callable type
     * @param k The key to get the slot for
     * @param hash The unary callable used to hash the key
     * @return Pointer to the initial slot for `k`
     */
    template <typename Hash>
    __device__ const_iterator initial_slot(Key const& k, Hash hash) const noexcept
    {
      return &slots_[hash(k) % capacity_];
    }

    /**
     * @brief Returns the initial slot for a given key `k`
     *
     * To be used for Cooperative Group based probing.
     *
     * @tparam CG Cooperative Group type
     * @tparam Hash Unary callable type
     * @param g the Cooperative Group for which the initial slot is needed
     * @param k The key to get the slot for
     * @param hash The unary callable used to hash the key
     * @return Pointer to the initial slot for `k`
     */
    template <typename CG, typename Hash>
    __device__ iterator initial_slot(CG g, Key const& k, Hash hash) noexcept
    {
      return &slots_[(hash(k) + g.thread_rank()) % capacity_];
    }

    /**
     * @brief Returns the initial slot for a given key `k`
     *
     * To be used for Cooperative Group based probing.
     *
     * @tparam CG Cooperative Group type
     * @tparam Hash Unary callable type
     * @param g the Cooperative Group for which the initial slot is needed
     * @param k The key to get the slot for
     * @param hash The unary callable used to hash the key
     * @return Pointer to the initial slot for `k`
     */
    template <typename CG, typename Hash>
    __device__ const_iterator initial_slot(CG g, Key const& k, Hash hash) const noexcept
    {
      return &slots_[(hash(k) + g.thread_rank()) % capacity_];
    }

    /**
     * @brief Given a slot `s`, returns the next slot.
     *
     * If `s` is the last slot, wraps back around to the first slot.
     *
     * @param s The slot to advance
     * @return The next slot after `s`
     */
    __device__ iterator next_slot(iterator s) noexcept { return (++s < end()) ? s : begin_slot(); }

    /**
     * @brief Given a slot `s`, returns the next slot.
     *
     * If `s` is the last slot, wraps back around to the first slot.
     *
     * @param s The slot to advance
     * @return The next slot after `s`
     */
    __device__ const_iterator next_slot(const_iterator s) const noexcept
    {
      return (++s < end()) ? s : begin_slot();
    }

    /**
     * @brief Given a slot `s`, returns the next slot.
     *
     * If `s` is the last slot, wraps back around to the first slot. To
     * be used for Cooperative Group based probing.
     *
     * @tparam CG The Cooperative Group type
     * @param g The Cooperative Group for which the next slot is needed
     * @param s The slot to advance
     * @return The next slot after `s`
     */
    template <typename CG>
    __device__ iterator next_slot(CG g, iterator s) noexcept
    {
      uint32_t index = s - slots_;
      return &slots_[(index + g.size()) % capacity_];
    }

    /**
     * @brief Given a slot `s`, returns the next slot.
     *
     * If `s` is the last slot, wraps back around to the first slot. To
     * be used for Cooperative Group based probing.
     *
     * @tparam CG The Cooperative Group type
     * @param g The Cooperative Group for which the next slot is needed
     * @param s The slot to advance
     * @return The next slot after `s`
     */
    template <typename CG>
    __device__ const_iterator next_slot(CG g, const_iterator s) const noexcept
    {
      uint32_t index = s - slots_;
      return &slots_[(index + g.size()) % capacity_];
    }

    /**
     * @brief Initializes the given array of slots to the specified values given by `k` and `v`
     * using the threads in the group `g`.
     *
     * @note This function synchronizes the group `g`.
     *
     * @tparam CG The type of the cooperative thread group
     * @param g The cooperative thread group used to initialize the slots
     * @param slots Pointer to the array of slots to initialize
     * @param num_slots Number of slots to initialize
     * @param k The desired key value for each slot
     * @param v The desired mapped value for each slot
     */

    template <typename CG>
    __device__ static void initialize_slots(
      CG g, pair_atomic_type* slots, std::size_t num_slots, Key k, Value v)
    {
      auto tid = g.thread_rank();
      while (tid < num_slots) {
        new (&slots[tid].first) atomic_key_type{k};
        new (&slots[tid].second) atomic_mapped_type{v};
        tid += g.size();
      }
      g.sync();
    }

   public:
    /**
     * @brief Gets slots array.
     *
     * @return Slots array
     */
    __host__ __device__ pair_atomic_type* get_slots() noexcept { return slots_; }

    /**
     * @brief Gets slots array.
     *
     * @return Slots array
     */
    __host__ __device__ pair_atomic_type const* get_slots() const noexcept { return slots_; }

    /**
     * @brief Gets the maximum number of elements the hash map can hold.
     *
     * @return The maximum number of elements the hash map can hold
     */
    __host__ __device__ std::size_t get_capacity() const noexcept { return capacity_; }

    /**
     * @brief Gets the sentinel value used to represent an empty key slot.
     *
     * @return The sentinel value used to represent an empty key slot
     */
    __host__ __device__ Key get_empty_key_sentinel() const noexcept { return empty_key_sentinel_; }

    /**
     * @brief Gets the sentinel value used to represent an empty value slot.
     *
     * @return The sentinel value used to represent an empty value slot
     */
    __host__ __device__ Value get_empty_value_sentinel() const noexcept
    {
      return empty_value_sentinel_;
    }

    /**
     * @brief Returns iterator to the first slot.
     *
     * @note Unlike `std::map::begin()`, the `begin_slot()` iterator does _not_ point to the first
     * occupied slot. Instead, it refers to the first slot in the array of contiguous slot storage.
     * Iterating from `begin_slot()` to `end_slot()` will iterate over all slots, including those
     * both empty and filled.
     *
     * There is no `begin()` iterator to avoid confusion as it is not possible to provide an
     * iterator over only the filled slots.
     *
     * @return Iterator to the first slot
     */
    __device__ iterator begin_slot() noexcept { return slots_; }

    /**
     * @brief Returns iterator to the first slot.
     *
     * @note Unlike `std::map::begin()`, the `begin_slot()` iterator does _not_ point to the first
     * occupied slot. Instead, it refers to the first slot in the array of contiguous slot storage.
     * Iterating from `begin_slot()` to `end_slot()` will iterate over all slots, including those
     * both empty and filled.
     *
     * There is no `begin()` iterator to avoid confusion as it is not possible to provide an
     * iterator over only the filled slots.
     *
     * @return Iterator to the first slot
     */
    __device__ const_iterator begin_slot() const noexcept { return slots_; }

    /**
     * @brief Returns a const_iterator to one past the last slot.
     *
     * @return A const_iterator to one past the last slot
     */
    __host__ __device__ const_iterator end_slot() const noexcept { return slots_ + capacity_; }

    /**
     * @brief Returns an iterator to one past the last slot.
     *
     * @return An iterator to one past the last slot
     */
    __host__ __device__ iterator end_slot() noexcept { return slots_ + capacity_; }

    /**
     * @brief Returns a const_iterator to one past the last slot.
     *
     * `end()` calls `end_slot()` and is provided for convenience for those familiar with checking
     * an iterator returned from `find()` against the `end()` iterator.
     *
     * @return A const_iterator to one past the last slot
     */
    __host__ __device__ const_iterator end() const noexcept { return end_slot(); }

    /**
     * @brief Returns an iterator to one past the last slot.
     *
     * `end()` calls `end_slot()` and is provided for convenience for those familiar with checking
     * an iterator returned from `find()` against the `end()` iterator.
     *
     * @return An iterator to one past the last slot
     */
    __host__ __device__ iterator end() noexcept { return end_slot(); }
  };

 public:
  /**
   * @brief Mutable, non-owning view-type that may be used in device code to
   * perform singular inserts into the map.
   *
   * `device_mutable_view` is trivially-copyable and is intended to be passed by
   * value.
   *
   * Example:
   * \code{.cpp}
   * cuco::static_map<int,int> m{100'000, -1, -1};
   *
   * // Inserts a sequence of pairs {{0,0}, {1,1}, ... {i,i}}
   * thrust::for_each(thrust::make_counting_iterator(0),
   *                  thrust::make_counting_iterator(50'000),
   *                  [map = m.get_mutable_device_view()]
   *                  __device__ (auto i) mutable {
   *                     map.insert(thrust::make_pair(i,i));
   *                  });
   * \endcode
   */
  class device_mutable_view : public device_view_base {
   public:
    using value_type     = typename device_view_base::value_type;
    using key_type       = typename device_view_base::key_type;
    using mapped_type    = typename device_view_base::mapped_type;
    using iterator       = typename device_view_base::iterator;
    using const_iterator = typename device_view_base::const_iterator;
    using slot_type      = typename device_view_base::slot_type;

    /**
     * @brief Construct a mutable view of the first `capacity` slots of the
     * slots array pointed to by `slots`.
     *
     * @param slots Pointer to beginning of initialized slots array
     * @param capacity The number of slots viewed by this object
     * @param empty_key_sentinel The reserved value for keys to represent empty
     * slots
     * @param empty_value_sentinel The reserved value for mapped values to
     * represent empty slots
     */
    __host__ __device__ device_mutable_view(pair_atomic_type* slots,
                                            std::size_t capacity,
                                            Key empty_key_sentinel,
                                            Value empty_value_sentinel) noexcept
      : device_view_base{slots, capacity, empty_key_sentinel, empty_value_sentinel}
    {
    }

<<<<<<< HEAD
   private:
    /**
     * @brief Enumeration of the possible results of attempting to insert into a hash bucket.
     */
    enum class insert_result {
      CONTINUE,  ///< Insert did not succeed, continue trying to insert
      SUCCESS,   ///< New pair inserted successfully
      DUPLICATE  ///< Insert did not succeed, key is already present
    };

    /**
     * @brief Inserts the specified key/value pair with one single CAS operation.
     *
     * @tparam KeyEqual Binary callable type
     * @param current_slot The slot to insert
     * @param insert_pair The pair to insert
     * @param key_equal The binary callable used to compare two keys for
     * equality
     * @return An insert result from the `insert_resullt` enumeration.
     */
    template <typename KeyEqual>
    __device__ insert_result packed_cas(iterator current_slot,
                                        value_type const& insert_pair,
                                        KeyEqual key_equal) noexcept;

    /**
     * @brief Inserts the specified key/value pair with two back-to-back CAS operations.
     *
     * @tparam KeyEqual Binary callable type
     * @param current_slot The slot to insert
     * @param insert_pair The pair to insert
     * @param key_equal The binary callable used to compare two keys for
     * equality
     * @return An insert result from the `insert_resullt` enumeration.
     */
    template <typename KeyEqual>
    __device__ insert_result back_to_back_cas(iterator current_slot,
                                              value_type const& insert_pair,
                                              KeyEqual key_equal) noexcept;

   public:
=======
    template <typename CG>
    __device__ static device_mutable_view make_from_uninitialized_slots(
      CG g,
      pair_atomic_type* slots,
      std::size_t capacity,
      Key empty_key_sentinel,
      Value empty_value_sentinel) noexcept
    {
      device_view_base::initialize_slots(
        g, slots, capacity, empty_key_sentinel, empty_value_sentinel);
      return device_mutable_view{slots, capacity, empty_key_sentinel, empty_value_sentinel};
    }

>>>>>>> e5e2abe5
    /**
     * @brief Inserts the specified key/value pair into the map.
     *
     * Returns a pair consisting of an iterator to the inserted element (or to
     * the element that prevented the insertion) and a `bool` denoting whether
     * the insertion took place.
     *
     * @tparam Hash Unary callable type
     * @tparam KeyEqual Binary callable type
     * @param insert_pair The pair to insert
     * @param hash The unary callable used to hash the key
     * @param key_equal The binary callable used to compare two keys for
     * equality
     * @return `true` if the insert was successful, `false` otherwise.
     */
    template <typename Hash     = cuco::detail::MurmurHash3_32<key_type>,
              typename KeyEqual = thrust::equal_to<key_type>>
    __device__ bool insert(value_type const& insert_pair,
                           Hash hash          = Hash{},
                           KeyEqual key_equal = KeyEqual{}) noexcept;

    /**
     * @brief Inserts the specified key/value pair into the map.
     *
     * Returns a pair consisting of an iterator to the inserted element (or to
     * the element that prevented the insertion) and a `bool` denoting whether
     * the insertion took place. Uses the CUDA Cooperative Groups API to
     * to leverage multiple threads to perform a single insert. This provides a
     * significant boost in throughput compared to the non Cooperative Group
     * `insert` at moderate to high load factors.
     *
     * @tparam CG Cooperative Group type
     * @tparam Hash Unary callable type
     * @tparam KeyEqual Binary callable type
     *
     * @param g The Cooperative Group that performs the insert
     * @param insert_pair The pair to insert
     * @param hash The unary callable used to hash the key
     * @param key_equal The binary callable used to compare two keys for
     * equality
     * @return `true` if the insert was successful, `false` otherwise.
     */
    template <typename CG,
              typename Hash     = cuco::detail::MurmurHash3_32<key_type>,
              typename KeyEqual = thrust::equal_to<key_type>>
    __device__ bool insert(CG const& g,
                           value_type const& insert_pair,
                           Hash hash          = Hash{},
                           KeyEqual key_equal = KeyEqual{}) noexcept;
  };  // class device mutable view

  /**
   * @brief Non-owning view-type that may be used in device code to
   * perform singular find and contains operations for the map.
   *
   * `device_view` is trivially-copyable and is intended to be passed by
   * value.
   *
   */
  class device_view : public device_view_base {
   public:
    using value_type     = typename device_view_base::value_type;
    using key_type       = typename device_view_base::key_type;
    using mapped_type    = typename device_view_base::mapped_type;
    using iterator       = typename device_view_base::iterator;
    using const_iterator = typename device_view_base::const_iterator;
    using slot_type      = typename device_view_base::slot_type;

    /**
     * @brief Construct a view of the first `capacity` slots of the
     * slots array pointed to by `slots`.
     *
     * @param slots Pointer to beginning of initialized slots array
     * @param capacity The number of slots viewed by this object
     * @param empty_key_sentinel The reserved value for keys to represent empty
     * slots
     * @param empty_value_sentinel The reserved value for mapped values to
     * represent empty slots
     */
    __host__ __device__ device_view(pair_atomic_type* slots,
                                    std::size_t capacity,
                                    Key empty_key_sentinel,
                                    Value empty_value_sentinel) noexcept
      : device_view_base{slots, capacity, empty_key_sentinel, empty_value_sentinel}
    {
    }

    /**
     * @brief Construct a `device_view` from a `device_mutable_view` object
     *
     * @param mutable_map object of type `device_mutable_view`
     */
    __host__ __device__ explicit device_view(device_mutable_view mutable_map)
      : device_view_base{mutable_map.get_slots(),
                         mutable_map.get_capacity(),
                         mutable_map.get_empty_key_sentinel(),
                         mutable_map.get_empty_value_sentinel()}
    {
    }

    /**
     * @brief Makes a copy of given `device_view` using non-owned memory.
     *
     * This function is intended to be used to create shared memory copies of small static maps,
     * although global memory can be used as well.
     *
     * Example:
     * @code{.cpp}
     * template <typename MapType, int CAPACITY>
     * __global__ void use_device_view(const typename MapType::device_view device_view,
     *                                 map_key_t const* const keys_to_search,
     *                                 map_value_t* const values_found,
     *                                 const size_t number_of_elements)
     * {
     *     const size_t index = blockIdx.x * blockDim.x + threadIdx.x;
     *
     *     __shared__ typename MapType::pair_atomic_type sm_buffer[CAPACITY];
     *
     *     auto g = cg::this_thread_block();
     *
     *     const map_t::device_view sm_static_map = device_view.make_copy(g,
     *                                                                    sm_buffer);
     *
     *     for (size_t i = g.thread_rank(); i < number_of_elements; i += g.size())
     *     {
     *         values_found[i] = sm_static_map.find(keys_to_search[i])->second;
     *     }
     * }
     * @endcode
     *
     * @tparam CG The type of the cooperative thread group
     * @param g The ooperative thread group used to copy the slots
     * @param source_device_view `device_view` to copy from
     * @param memory_to_use Array large enough to support `capacity` elements. Object does not take
     * the ownership of the memory
     * @return Copy of passed `device_view`
     */
    template <typename CG>
    __device__ static device_view make_copy(CG g,
                                            pair_atomic_type* const memory_to_use,
                                            device_view source_device_view) noexcept
    {
#if defined(CUDA_HAS_CUDA_BARRIER)
      __shared__ cuda::barrier<cuda::thread_scope::thread_scope_block> barrier;
      if (g.thread_rank() == 0) { init(&barrier, g.size()); }
      g.sync();

      cuda::memcpy_async(g,
                         memory_to_use,
                         source_device_view.get_slots(),
                         sizeof(pair_atomic_type) * source_device_view.get_capacity(),
                         barrier);

      barrier.arrive_and_wait();
#else
      pair_atomic_type const* const slots_ptr = source_device_view.get_slots();
      for (std::size_t i = g.thread_rank(); i < source_device_view.get_capacity(); i += g.size()) {
        new (&memory_to_use[i].first)
          atomic_key_type{slots_ptr[i].first.load(cuda::memory_order_relaxed)};
        new (&memory_to_use[i].second)
          atomic_mapped_type{slots_ptr[i].second.load(cuda::memory_order_relaxed)};
      }
      g.sync();
#endif

      return device_view(memory_to_use,
                         source_device_view.get_capacity(),
                         source_device_view.get_empty_key_sentinel(),
                         source_device_view.get_empty_value_sentinel());
    }

    /**
     * @brief Finds the value corresponding to the key `k`.
     *
     * Returns an iterator to the pair whose key is equivalent to `k`.
     * If no such pair exists, returns `end()`.
     *
     * @tparam Hash Unary callable type
     * @tparam KeyEqual Binary callable type
     * @param k The key to search for
     * @param hash The unary callable used to hash the key
     * @param key_equal The binary callable used to compare two keys
     * for equality
     * @return An iterator to the position at which the key/value pair
     * containing `k` was inserted
     */
    template <typename Hash     = cuco::detail::MurmurHash3_32<key_type>,
              typename KeyEqual = thrust::equal_to<key_type>>
    __device__ iterator find(Key const& k,
                             Hash hash          = Hash{},
                             KeyEqual key_equal = KeyEqual{}) noexcept;

    /** @brief Finds the value corresponding to the key `k`.
     *
     * Returns a const_iterator to the pair whose key is equivalent to `k`.
     * If no such pair exists, returns `end()`.
     *
     * @tparam Hash Unary callable type
     * @tparam KeyEqual Binary callable type
     * @param k The key to search for
     * @param hash The unary callable used to hash the key
     * @param key_equal The binary callable used to compare two keys
     * for equality
     * @return An iterator to the position at which the key/value pair
     * containing `k` was inserted
     */
    template <typename Hash     = cuco::detail::MurmurHash3_32<key_type>,
              typename KeyEqual = thrust::equal_to<key_type>>
    __device__ const_iterator find(Key const& k,
                                   Hash hash          = Hash{},
                                   KeyEqual key_equal = KeyEqual{}) const noexcept;

    /**
     * @brief Finds the value corresponding to the key `k`.
     *
     * Returns an iterator to the pair whose key is equivalent to `k`.
     * If no such pair exists, returns `end()`. Uses the CUDA Cooperative Groups API to
     * to leverage multiple threads to perform a single find. This provides a
     * significant boost in throughput compared to the non Cooperative Group
     * `find` at moderate to high load factors.
     *
     * @tparam CG Cooperative Group type
     * @tparam Hash Unary callable type
     * @tparam KeyEqual Binary callable type
     * @param g The Cooperative Group used to perform the find
     * @param k The key to search for
     * @param hash The unary callable used to hash the key
     * @param key_equal The binary callable used to compare two keys
     * for equality
     * @return An iterator to the position at which the key/value pair
     * containing `k` was inserted
     */
    template <typename CG,
              typename Hash     = cuco::detail::MurmurHash3_32<key_type>,
              typename KeyEqual = thrust::equal_to<key_type>>
    __device__ iterator
    find(CG g, Key const& k, Hash hash = Hash{}, KeyEqual key_equal = KeyEqual{}) noexcept;

    /**
     * @brief Finds the value corresponding to the key `k`.
     *
     * Returns a const_iterator to the pair whose key is equivalent to `k`.
     * If no such pair exists, returns `end()`. Uses the CUDA Cooperative Groups API to
     * to leverage multiple threads to perform a single find. This provides a
     * significant boost in throughput compared to the non Cooperative Group
     * `find` at moderate to high load factors.
     *
     * @tparam CG Cooperative Group type
     * @tparam Hash Unary callable type
     * @tparam KeyEqual Binary callable type
     * @param g The Cooperative Group used to perform the find
     * @param k The key to search for
     * @param hash The unary callable used to hash the key
     * @param key_equal The binary callable used to compare two keys
     * for equality
     * @return An iterator to the position at which the key/value pair
     * containing `k` was inserted
     */
    template <typename CG,
              typename Hash     = cuco::detail::MurmurHash3_32<key_type>,
              typename KeyEqual = thrust::equal_to<key_type>>
    __device__ const_iterator
    find(CG g, Key const& k, Hash hash = Hash{}, KeyEqual key_equal = KeyEqual{}) const noexcept;

    /**
     * @brief Indicates whether the key `k` was inserted into the map.
     *
     * If the key `k` was inserted into the map, find returns
     * true. Otherwise, it returns false.
     *
     * @tparam Hash Unary callable type
     * @tparam KeyEqual Binary callable type
     * @param k The key to search for
     * @param hash The unary callable used to hash the key
     * @param key_equal The binary callable used to compare two keys
     * for equality
     * @return A boolean indicating whether the key/value pair
     * containing `k` was inserted
     */
    template <typename Hash     = cuco::detail::MurmurHash3_32<key_type>,
              typename KeyEqual = thrust::equal_to<key_type>>
    __device__ bool contains(Key const& k,
                             Hash hash          = Hash{},
                             KeyEqual key_equal = KeyEqual{}) noexcept;

    /**
     * @brief Indicates whether the key `k` was inserted into the map.
     *
     * If the key `k` was inserted into the map, find returns
     * true. Otherwise, it returns false. Uses the CUDA Cooperative Groups API to
     * to leverage multiple threads to perform a single contains operation. This provides a
     * significant boost in throughput compared to the non Cooperative Group
     * `contains` at moderate to high load factors.
     *
     * @tparam CG Cooperative Group type
     * @tparam Hash Unary callable type
     * @tparam KeyEqual Binary callable type
     * @param g The Cooperative Group used to perform the contains operation
     * @param k The key to search for
     * @param hash The unary callable used to hash the key
     * @param key_equal The binary callable used to compare two keys
     * for equality
     * @return A boolean indicating whether the key/value pair
     * containing `k` was inserted
     */
    template <typename CG,
              typename Hash     = cuco::detail::MurmurHash3_32<key_type>,
              typename KeyEqual = thrust::equal_to<key_type>>
    __device__ bool contains(CG g,
                             Key const& k,
                             Hash hash          = Hash{},
                             KeyEqual key_equal = KeyEqual{}) noexcept;
  };  // class device_view

  /**
   * @brief Gets the maximum number of elements the hash map can hold.
   *
   * @return The maximum number of elements the hash map can hold
   */
  std::size_t get_capacity() const noexcept { return capacity_; }

  /**
   * @brief Gets the number of elements in the hash map.
   *
   * @return The number of elements in the map
   */
  std::size_t get_size() const noexcept { return size_; }

  /**
   * @brief Gets the load factor of the hash map.
   *
   * @return The load factor of the hash map
   */
  float get_load_factor() const noexcept { return static_cast<float>(size_) / capacity_; }

  /**
   * @brief Gets the sentinel value used to represent an empty key slot.
   *
   * @return The sentinel value used to represent an empty key slot
   */
  Key get_empty_key_sentinel() const noexcept { return empty_key_sentinel_; }

  /**
   * @brief Gets the sentinel value used to represent an empty value slot.
   *
   * @return The sentinel value used to represent an empty value slot
   */
  Value get_empty_value_sentinel() const noexcept { return empty_value_sentinel_; }

  /**
   * @brief Constructs a device_view object based on the members of the `static_map` object.
   *
   * @return A device_view object based on the members of the `static_map` object
   */
  device_view get_device_view() const noexcept
  {
    return device_view(slots_, capacity_, empty_key_sentinel_, empty_value_sentinel_);
  }

  /**
   * @brief Constructs a device_mutable_view object based on the members of the `static_map` object
   *
   * @return A device_mutable_view object based on the members of the `static_map` object
   */
  device_mutable_view get_device_mutable_view() const noexcept
  {
    return device_mutable_view(slots_, capacity_, empty_key_sentinel_, empty_value_sentinel_);
  }

 private:
  pair_atomic_type* slots_{nullptr};      ///< Pointer to flat slots storage
  std::size_t capacity_{};                ///< Total number of slots
  std::size_t size_{};                    ///< Number of keys in map
  Key empty_key_sentinel_{};              ///< Key value that represents an empty slot
  Value empty_value_sentinel_{};          ///< Initial value of empty slot
  atomic_ctr_type* num_successes_{};      ///< Number of successfully inserted keys on insert
  slot_allocator_type slot_allocator_{};  ///< Allocator used to allocate slots
};
}  // namespace cuco

#include <cuco/detail/static_map.inl><|MERGE_RESOLUTION|>--- conflicted
+++ resolved
@@ -159,17 +159,12 @@
 
   static_assert(is_bitwise_comparable<Value>::value,
                 "Value type must have unique object representations or have been explicitly "
-<<<<<<< HEAD
                 "declared as safe for bitwise comparison via specialization of "
                 "cuco::is_bitwise_comparable<Value>.");
 
 #if defined(__CUDA_ARCH__) && (__CUDA_ARCH__ < 700)
   static_assert(sizeof(cuco::pair_type<Key, Value>) <= 8), "8B/8B key/value pairs are only supported for sm_70 and up.");
 #endif
-=======
-                "declared as safe for "
-                "bitwise comparison via specialization of cuco::is_bitwise_comparable<Value>.");
->>>>>>> e5e2abe5
 
   friend class dynamic_map<Key, Value, Scope, Allocator>;
 
@@ -642,7 +637,6 @@
     {
     }
 
-<<<<<<< HEAD
    private:
     /**
      * @brief Enumeration of the possible results of attempting to insert into a hash bucket.
@@ -684,7 +678,6 @@
                                               KeyEqual key_equal) noexcept;
 
    public:
-=======
     template <typename CG>
     __device__ static device_mutable_view make_from_uninitialized_slots(
       CG g,
@@ -698,7 +691,6 @@
       return device_mutable_view{slots, capacity, empty_key_sentinel, empty_value_sentinel};
     }
 
->>>>>>> e5e2abe5
     /**
      * @brief Inserts the specified key/value pair into the map.
      *
